// -*- mode:C++; tab-width:8; c-basic-offset:2; indent-tabs-mode:t -*- 
// vim: ts=8 sw=2 smarttab
/*
 * Ceph - scalable distributed file system
 *
 * Copyright (C) 2004-2006 Sage Weil <sage@newdream.net>
 *
 * This is free software; you can redistribute it and/or
 * modify it under the terms of the GNU Lesser General Public
 * License version 2.1, as published by the Free Software 
 * Foundation.  See file COPYING.
 * 
 */

#include "OSDMonitor.h"
#include "Monitor.h"
#include "MDSMonitor.h"
#include "PGMonitor.h"

#include "MonitorStore.h"

#include "crush/CrushWrapper.h"

#include "messages/MOSDFailure.h"
#include "messages/MOSDMap.h"
#include "messages/MOSDGetMap.h"
#include "messages/MOSDBoot.h"
#include "messages/MOSDAlive.h"
#include "messages/MMonCommand.h"
#include "messages/MRemoveSnaps.h"
#include "messages/MOSDScrub.h"

#include "common/Timer.h"

#include "config.h"

#include <sstream>

#define DOUT_SUBSYS mon
#undef dout_prefix
#define dout_prefix _prefix(mon, osdmap)
static ostream& _prefix(Monitor *mon, OSDMap& osdmap) {
  return *_dout << dbeginl 
		<< "mon" << mon->whoami
		<< (mon->is_starting() ? (const char*)"(starting)":(mon->is_leader() ? (const char*)"(leader)":(mon->is_peon() ? (const char*)"(peon)":(const char*)"(?\?)")))
		<< ".osd e" << osdmap.get_epoch() << " ";
}


// FAKING

class C_Mon_FakeOSDFailure : public Context {
  OSDMonitor *mon;
  int osd;
  bool down;
public:
  C_Mon_FakeOSDFailure(OSDMonitor *m, int o, bool d) : mon(m), osd(o), down(d) {}
  void finish(int r) {
    mon->fake_osd_failure(osd,down);
  }
};

void OSDMonitor::fake_osd_failure(int osd, bool down) 
{
  if (down) {
    dout(1) << "fake_osd_failure DOWN osd" << osd << dendl;
    pending_inc.new_down[osd] = false;
  } else {
    dout(1) << "fake_osd_failure OUT osd" << osd << dendl;
    pending_inc.new_weight[osd] = CEPH_OSD_OUT;
  }
  propose_pending();

  // fixme
  //bcast_latest_osd();
  //bcast_latest_mds();
}

void OSDMonitor::fake_osdmap_update()
{
  dout(1) << "fake_osdmap_update" << dendl;
  propose_pending();

  // tell a random osd
  int osd = rand() % g_conf.num_osd;
  send_latest(osdmap.get_inst(osd));
}


void OSDMonitor::fake_reorg() 
{
  int r = rand() % g_conf.num_osd;
  
  if (osdmap.is_out(r)) {
    dout(1) << "fake_reorg marking osd" << r << " in" << dendl;
    pending_inc.new_weight[r] = CEPH_OSD_IN;
  } else {
    dout(1) << "fake_reorg marking osd" << r << " out" << dendl;
    pending_inc.new_weight[r] = CEPH_OSD_OUT;
  }

  propose_pending();
  send_latest(osdmap.get_inst(r));  // after
}


/************ MAPS ****************/


void OSDMonitor::create_initial()
{
  dout(10) << "create_initial for " << mon->monmap->fsid << " from g_conf" << dendl;

  OSDMap newmap;
  newmap.epoch = 1;
  newmap.set_fsid(mon->monmap->fsid);
  newmap.ctime = g_clock.now();
  newmap.crush.create(); // empty crush map

  // encode into pending incremental
  newmap.encode(pending_inc.fullmap);
}





bool OSDMonitor::update_from_paxos()
{
  assert(paxos->is_active());

  version_t paxosv = paxos->get_version();
  if (paxosv == osdmap.epoch) return true;
  assert(paxosv >= osdmap.epoch);

  dout(15) << "update_from_paxos paxos e " << paxosv 
	   << ", my e " << osdmap.epoch << dendl;

  if (osdmap.epoch == 0 && paxosv > 1) {
    // startup: just load latest full map
    bufferlist latest;
    version_t v = paxos->get_latest(latest);
    if (v) {
      dout(7) << "update_from_paxos startup: loading latest full map e" << v << dendl;
      osdmap.decode(latest);
    }
  } 
  
  // walk through incrementals
  bufferlist bl;
  while (paxosv > osdmap.epoch) {
    bool success = paxos->read(osdmap.epoch+1, bl);
    assert(success);
    
    dout(7) << "update_from_paxos  applying incremental " << osdmap.epoch+1 << dendl;
    OSDMap::Incremental inc(bl);
    osdmap.apply_incremental(inc);

    // write out the full map for all past epochs
    bl.clear();
    osdmap.encode(bl);
    mon->store->put_bl_sn(bl, "osdmap_full", osdmap.epoch);

    // share
    dout(1) << osdmap << dendl;
  }

  // save latest
  paxos->stash_latest(paxosv, bl);

  if (mon->is_leader()) {
    // kick pgmon, make sure it's seen the latest map
    mon->pgmon()->check_osd_map(osdmap.epoch);

    bcast_latest_mds();
  }

  send_to_waiting();
    
  return true;
}


void OSDMonitor::create_pending()
{
  pending_inc = OSDMap::Incremental(osdmap.epoch+1);
  pending_inc.fsid = mon->monmap->fsid;
  
  dout(10) << "create_pending e " << pending_inc.epoch << dendl;
}


void OSDMonitor::encode_pending(bufferlist &bl)
{
  dout(10) << "encode_pending e " << pending_inc.epoch
	   << dendl;
  
  // finalize up pending_inc
  pending_inc.ctime = g_clock.now();

  // tell me about it
  for (map<int32_t,uint8_t>::iterator i = pending_inc.new_down.begin();
       i != pending_inc.new_down.end();
       i++) {
    dout(2) << " osd" << i->first << " DOWN clean=" << (int)i->second << dendl;
    // no: this screws up map delivery on shutdown
    //mon->messenger->mark_down(osdmap.get_addr(i->first));
  }
  for (map<int32_t,entity_addr_t>::iterator i = pending_inc.new_up.begin();
       i != pending_inc.new_up.end(); 
       i++) { 
    dout(2) << " osd" << i->first << " UP " << i->second << dendl;
  }
  for (map<int32_t,uint32_t>::iterator i = pending_inc.new_weight.begin();
       i != pending_inc.new_weight.end();
       i++) {
    if (i->second == CEPH_OSD_OUT) {
      dout(2) << " osd" << i->first << " OUT" << dendl;
    } else if (i->second == CEPH_OSD_IN) {
      dout(2) << " osd" << i->first << " IN" << dendl;
    } else {
      dout(2) << " osd" << i->first << " WEIGHT " << hex << i->second << dec << dendl;
    }
  }

  // encode
  assert(paxos->get_version() + 1 == pending_inc.epoch);
  pending_inc.encode(bl);
}


void OSDMonitor::committed()
{
  // tell any osd
  int r = osdmap.get_any_up_osd();
  if (r >= 0) {
    dout(10) << "committed, telling random osd" << r << " all about it" << dendl;
    send_latest(osdmap.get_inst(r), osdmap.get_epoch() - 1);  // whatev, they'll request more if they need it
  }
}


// -------------

bool OSDMonitor::preprocess_query(Message *m)
{
  dout(10) << "preprocess_query " << *m << " from " << m->get_orig_source_inst() << dendl;

  switch (m->get_type()) {
    // READs
  case CEPH_MSG_OSD_GETMAP:
    handle_osd_getmap((MOSDGetMap*)m);
    return true;
    
  case MSG_MON_COMMAND:
    return preprocess_command((MMonCommand*)m);

    // damp updates
  case MSG_OSD_FAILURE:
    return preprocess_failure((MOSDFailure*)m);
  case MSG_OSD_BOOT:
    return preprocess_boot((MOSDBoot*)m);
  case MSG_OSD_ALIVE:
    return preprocess_alive((MOSDAlive*)m);
    /*
  case MSG_OSD_OUT:
    return preprocess_out((MOSDOut*)m);
    */

  case MSG_REMOVE_SNAPS:
    return preprocess_remove_snaps((MRemoveSnaps*)m);
    
  default:
    assert(0);
    delete m;
    return true;
  }
}

bool OSDMonitor::prepare_update(Message *m)
{
  dout(7) << "prepare_update " << *m << " from " << m->get_orig_source_inst() << dendl;
  
  switch (m->get_type()) {
    // damp updates
  case MSG_OSD_FAILURE:
    return prepare_failure((MOSDFailure*)m);
  case MSG_OSD_BOOT:
    return prepare_boot((MOSDBoot*)m);
  case MSG_OSD_ALIVE:
    return prepare_alive((MOSDAlive*)m);

  case MSG_MON_COMMAND:
    return prepare_command((MMonCommand*)m);
    
    /*
  case MSG_OSD_OUT:
    return prepare_out((MOSDOut*)m);
    */

  case MSG_REMOVE_SNAPS:
    return prepare_remove_snaps((MRemoveSnaps*)m);

  default:
    assert(0);
    delete m;
  }

  return false;
}

bool OSDMonitor::should_propose(double& delay)
{
  dout(10) << "should_propose" << dendl;

  // if full map, propose immediately!  any subsequent changes will be clobbered.
  if (pending_inc.fullmap.length())
    return true;

  // adjust osd weights?
  if (osd_weight.size() == (unsigned)osdmap.get_max_osd()) {
    dout(0) << " adjusting osd weights based on " << osd_weight << dendl;
    osdmap.adjust_osd_weights(osd_weight, pending_inc);
    delay = 0.0;
    osd_weight.clear();
    return true;
  }

  return PaxosService::should_propose(delay);
}



// ---------------------------
// READs

void OSDMonitor::handle_osd_getmap(MOSDGetMap *m)
{
  dout(7) << "handle_osd_getmap from " << m->get_orig_source()
	  << " start " << m->get_start_epoch()
	  << dendl;
  
  if (ceph_fsid_compare(&m->fsid, &mon->monmap->fsid)) {
    dout(0) << "handle_osd_getmap on fsid " << m->fsid << " != " << mon->monmap->fsid << dendl;
    goto out;
  }

  if (m->get_start_epoch()) {
    if (m->get_start_epoch() <= osdmap.get_epoch())
	send_incremental(m->get_orig_source_inst(), m->get_start_epoch());
    else
      waiting_for_map[m->get_orig_source_inst()] = m->get_start_epoch();
  } else
    send_full(m->get_orig_source_inst());
  
 out:
  delete m;
}



// ---------------------------
// UPDATEs

// failure --

bool OSDMonitor::preprocess_failure(MOSDFailure *m)
{
  // who is failed
  int badboy = m->get_failed().name.num();

  if (ceph_fsid_compare(&m->fsid, &mon->monmap->fsid)) {
    dout(0) << "preprocess_failure on fsid " << m->fsid << " != " << mon->monmap->fsid << dendl;
    goto didit;
  }

  /*
   * FIXME
   * this whole thing needs a rework of some sort.  we shouldn't
   * be taking any failure report on faith.  if A and B can't talk
   * to each other either A or B should be killed, but we should
   * make some attempt to make sure we choose the right one.
   */

  // first, verify the reporting host is valid
  if (m->get_orig_source().is_osd()) {
    int from = m->get_orig_source().num();
    if (!osdmap.exists(from) ||
	osdmap.get_addr(from) != m->get_orig_source_inst().addr ||
	osdmap.is_down(from)) {
      dout(5) << "preprocess_failure from dead osd" << from << ", ignoring" << dendl;
      send_incremental(m->get_orig_source_inst(), m->get_epoch()+1);
      goto didit;
    }
  }
  

  // weird?
  if (!osdmap.have_inst(badboy)) {
    dout(5) << "preprocess_failure dne(/dup?): " << m->get_failed() << ", from " << m->get_orig_source_inst() << dendl;
    if (m->get_epoch() < osdmap.get_epoch())
      send_incremental(m->get_orig_source_inst(), m->get_epoch()+1);
    goto didit;
  }
  if (osdmap.get_inst(badboy) != m->get_failed()) {
    dout(5) << "preprocess_failure wrong osd: report " << m->get_failed() << " != map's " << osdmap.get_inst(badboy)
	    << ", from " << m->get_orig_source_inst() << dendl;
    if (m->get_epoch() < osdmap.get_epoch())
      send_incremental(m->get_orig_source_inst(), m->get_epoch()+1);
    goto didit;
  }
  // already reported?
  if (osdmap.is_down(badboy)) {
    dout(5) << "preprocess_failure dup: " << m->get_failed() << ", from " << m->get_orig_source_inst() << dendl;
    if (m->get_epoch() < osdmap.get_epoch())
      send_incremental(m->get_orig_source_inst(), m->get_epoch()+1);
    goto didit;
  }

  dout(10) << "preprocess_failure new: " << m->get_failed() << ", from " << m->get_orig_source_inst() << dendl;
  return false;

 didit:
  delete m;
  return true;
}

bool OSDMonitor::prepare_failure(MOSDFailure *m)
{
  dout(1) << "prepare_failure " << m->get_failed() << " from " << m->get_orig_source_inst() << dendl;
  
  // FIXME
  // take their word for it
  int badboy = m->get_failed().name.num();
  assert(osdmap.is_up(badboy));
  assert(osdmap.get_addr(badboy) == m->get_failed().addr);
  
  pending_inc.new_down[badboy] = false;
  
  if (osdmap.is_in(badboy))
    down_pending_out[badboy] = g_clock.now();

  paxos->wait_for_commit(new C_Reported(this, m));
  
  return true;
}

void OSDMonitor::_reported_failure(MOSDFailure *m)
{
  dout(7) << "_reported_failure on " << m->get_failed() << ", telling " << m->get_orig_source_inst() << dendl;
  send_latest(m->get_orig_source_inst(), m->get_epoch());
  delete m;
}


// boot --

bool OSDMonitor::preprocess_boot(MOSDBoot *m)
{
  if (ceph_fsid_compare(&m->sb.fsid, &mon->monmap->fsid)) {
    dout(0) << "preprocess_boot on fsid " << m->sb.fsid << " != " << mon->monmap->fsid << dendl;
    delete m;
    return true;
  }

  assert(m->get_orig_source_inst().name.is_osd());
  int from = m->get_orig_source_inst().name.num();
  
  // already booted?
  if (osdmap.is_up(from) &&
      osdmap.get_inst(from) == m->get_orig_source_inst()) {
    // yup.
    dout(7) << "preprocess_boot dup from " << m->get_orig_source_inst()
	    << " == " << osdmap.get_inst(from) << dendl;
    _booted(m);
    return true;
  }

  dout(10) << "preprocess_boot from " << m->get_orig_source_inst() << dendl;
  return false;
}

bool OSDMonitor::prepare_boot(MOSDBoot *m)
{
  dout(7) << "prepare_boot from " << m->get_orig_source_inst() << " sb " << m->sb << dendl;
  assert(m->get_orig_source().is_osd());
  int from = m->get_orig_source().num();
  
  // does this osd exist?
  if (!osdmap.exists(from)) {
    dout(1) << "boot from non-existent osd" << from << ", increase max_osd?" << dendl;
    delete m;
    return false;
  }

  // already up?  mark down first?
  if (osdmap.is_up(from)) {
    dout(7) << "prepare_boot was up, first marking down " << osdmap.get_inst(from) << dendl;
    assert(osdmap.get_inst(from) != m->get_orig_source_inst());  // preproces should have caught it
    
    // mark previous guy down
    pending_inc.new_down[from] = false;
    
    paxos->wait_for_commit(new C_RetryMessage(this, m));
  } else {
    // mark new guy up.
    down_pending_out.erase(from);  // if any
    pending_inc.new_up[from] = m->get_orig_source_addr();
    
    // mark in?
    pending_inc.new_weight[from] = CEPH_OSD_IN;

    if (m->sb.weight)
      osd_weight[from] = m->sb.weight;

    // adjust last clean unmount epoch?
    const osd_info_t& info = osdmap.get_info(from);
    dout(10) << " old osd_info: " << info << dendl;
    if (m->sb.epoch_mounted > info.last_clean_first ||
	(m->sb.epoch_mounted == info.last_clean_first &&
	 m->sb.epoch_unmounted > info.last_clean_last)) {
      epoch_t first = m->sb.epoch_mounted;
      epoch_t last = m->sb.epoch_unmounted;

      // adjust clean interval forward to the epoch the osd was actually marked down.
      if (info.up_from == first &&
	  (info.down_at-1) > last)
	last = info.down_at-1;

      dout(10) << "prepare_boot osd" << from << " last_clean_interval "
	       << info.last_clean_first << "-" << info.last_clean_last
	       << " -> " << first << "-" << last
	       << dendl;
      pending_inc.new_last_clean_interval[from] = pair<epoch_t,epoch_t>(first, last);
    }

    // wait
    paxos->wait_for_commit(new C_Booted(this, m));
  }
  return true;
}

void OSDMonitor::_booted(MOSDBoot *m)
{
  dout(7) << "_booted " << m->get_orig_source_inst() 
	  << " w " << m->sb.weight << " from " << m->sb.current_epoch << dendl;
  send_latest(m->get_orig_source_inst(), m->sb.current_epoch+1);
  delete m;
}


// -------------
// in

bool OSDMonitor::preprocess_alive(MOSDAlive *m)
{
  int from = m->get_orig_source().num();
  if (osdmap.is_up(from) &&
      osdmap.get_inst(from) == m->get_orig_source_inst() &&
      osdmap.get_up_thru(from) >= m->map_epoch) {
    // yup.
    dout(7) << "preprocess_alive e" << m->map_epoch << " dup from " << m->get_orig_source_inst() << dendl;
    _alive(m);
    return true;
  }
  
  dout(10) << "preprocess_alive e" << m->map_epoch
	   << " from " << m->get_orig_source_inst() << dendl;
  return false;
}

bool OSDMonitor::prepare_alive(MOSDAlive *m)
{
  int from = m->get_orig_source().num();

  dout(7) << "prepare_alive e" << m->map_epoch << " from " << m->get_orig_source_inst() << dendl;
  pending_inc.new_up_thru[from] = m->map_epoch;
  paxos->wait_for_commit(new C_Alive(this,m ));
  return true;
}

void OSDMonitor::_alive(MOSDAlive *m)
{
  dout(7) << "_alive e" << m->map_epoch
	  << " from " << m->get_orig_source_inst()
	  << dendl;
  send_latest(m->get_orig_source_inst(), m->map_epoch);
  delete m;
}


// ---

bool OSDMonitor::preprocess_remove_snaps(MRemoveSnaps *m)
{
  dout(7) << "preprocess_remove_snaps " << *m << dendl;
  
  for (vector<snapid_t>::iterator p = m->snaps.begin(); 
       p != m->snaps.end();
       p++) {
    if (*p > osdmap.max_snap ||
	!osdmap.removed_snaps.contains(*p))
      return false;
  }
  delete m;
  return true;
}

bool OSDMonitor::prepare_remove_snaps(MRemoveSnaps *m)
{
  dout(7) << "prepare_remove_snaps " << *m << dendl;

  snapid_t max;
  for (vector<snapid_t>::iterator p = m->snaps.begin(); 
       p != m->snaps.end();
       p++) {
    if (*p > max)
      max = *p;

    if (!osdmap.removed_snaps.contains(*p) &&
	!pending_inc.removed_snaps.contains(*p)) {
      dout(10) << " adding " << *p << " to removed_snaps" << dendl;
      pending_inc.removed_snaps.insert(*p);
    }
  }

  if (max > osdmap.max_snap && 
      max > pending_inc.new_max_snap) {
    dout(10) << " new_max_snap " << max << dendl;
    pending_inc.new_max_snap = max;
  } else {
    dout(10) << " max_snap " << osdmap.max_snap << " still >= " << max << dendl;
  }

  delete m;
  return true;
}


// ---------------
// map helpers

void OSDMonitor::send_to_waiting()
{
  dout(10) << "send_to_waiting " << osdmap.get_epoch() << dendl;

  map<entity_inst_t,epoch_t>::iterator i = waiting_for_map.begin();
  while (i != waiting_for_map.end()) {
    if (i->second) {
      if (i->second <= osdmap.get_epoch())
	send_incremental(i->first, i->second);
      else {
	dout(10) << "send_to_waiting skipping " << i->first
		 << " wants " << i->second
		 << dendl;
	i++;
	continue;
      }
    } else
      send_full(i->first);

    waiting_for_map.erase(i++);
  }
}

void OSDMonitor::send_latest(entity_inst_t who, epoch_t start)
{
  if (paxos->is_readable()) {
    dout(5) << "send_latest to " << who << " start " << start << " now" << dendl;
    if (start == 0)
      send_full(who);
    else
      send_incremental(who, start);
  } else {
    dout(5) << "send_latest to " << who << " start " << start << " later" << dendl;
    waiting_for_map[who] = start;
  }
}


void OSDMonitor::send_full(entity_inst_t who)
{
  dout(5) << "send_full to " << who << dendl;
  mon->messenger->send_message(new MOSDMap(mon->monmap->fsid, &osdmap), who);
}

void OSDMonitor::send_incremental(entity_inst_t dest, epoch_t from)
{
  dout(5) << "send_incremental from " << from << " -> " << osdmap.get_epoch()
	  << " to " << dest << dendl;
  
  MOSDMap *m = new MOSDMap(mon->monmap->fsid);
  
  for (epoch_t e = osdmap.get_epoch();
       e >= from;
       e--) {
    bufferlist bl;
    if (mon->store->get_bl_sn(bl, "osdmap", e) > 0) {
      dout(20) << "send_incremental    inc " << e << " " << bl.length() << " bytes" << dendl;
      m->incremental_maps[e] = bl;
    } 
    else if (mon->store->get_bl_sn(bl, "osdmap_full", e) > 0) {
      dout(20) << "send_incremental   full " << e << dendl;
      m->maps[e] = bl;
    }
    else {
      assert(0);  // we should have all maps.
    }
  }
  
  mon->messenger->send_message(m, dest);
}


void OSDMonitor::bcast_latest_mds()
{
  epoch_t e = osdmap.get_epoch();
  dout(1) << "bcast_latest_mds epoch " << e << dendl;
  
  // tell mds
  set<int> up;
  mon->mdsmon()->mdsmap.get_up_mds_set(up);
  for (set<int>::iterator i = up.begin();
       i != up.end();
       i++) {
    send_incremental(mon->mdsmon()->mdsmap.get_inst(*i), osdmap.get_epoch());
  }
}

void OSDMonitor::bcast_latest_osd()
{
  epoch_t e = osdmap.get_epoch();
  dout(1) << "bcast_latest_osd epoch " << e << dendl;

  // tell osds
  set<int32_t> osds;
  osdmap.get_all_osds(osds);
  for (set<int32_t>::iterator it = osds.begin();
       it != osds.end();
       it++) {
    if (osdmap.is_down(*it)) continue;
    
    send_incremental(osdmap.get_inst(*it), osdmap.get_epoch());
  }  
}

void OSDMonitor::bcast_full_osd()
{
  epoch_t e = osdmap.get_epoch();
  dout(1) << "bcast_full_osd epoch " << e << dendl;

  // tell osds
  set<int32_t> osds;
  osdmap.get_all_osds(osds);
  for (set<int32_t>::iterator it = osds.begin();
       it != osds.end();
       it++) {
    if (osdmap.is_down(*it)) continue;
    send_full(osdmap.get_inst(*it));
  }  
}



void OSDMonitor::blacklist(entity_addr_t a, utime_t until)
{
  dout(10) << "blacklist " << a << " until " << until << dendl;
  pending_inc.new_blacklist[a] = until;
}



// TICK


void OSDMonitor::tick()
{
  if (!paxos->is_active()) return;

  update_from_paxos();
  dout(10) << osdmap << dendl;

  if (!mon->is_leader()) return;



  bool do_propose = false;

  // mark down osds out?
  utime_t now = g_clock.now();
  list<int> mark_out;
  for (map<int,utime_t>::iterator i = down_pending_out.begin();
       i != down_pending_out.end();
       i++) {
    utime_t down = now;
    down -= i->second;
    
    if (down.sec() >= g_conf.mon_osd_down_out_interval) {
      dout(10) << "tick marking osd" << i->first << " OUT after " << down << " sec" << dendl;
      mark_out.push_back(i->first);
    }
  }
  for (list<int>::iterator i = mark_out.begin();
       i != mark_out.end();
       i++) {
    down_pending_out.erase(*i);
    pending_inc.new_weight[*i] = CEPH_OSD_OUT;
  }
  if (!mark_out.empty())
    do_propose = true;


  // expire blacklisted items?
  for (hash_map<entity_addr_t,utime_t>::iterator p = osdmap.blacklist.begin();
       p != osdmap.blacklist.end();
       p++) {
    if (p->second < now) {
      dout(10) << "expiring blacklist item " << p->first << " expired " << p->second << " < now " << now << dendl;
      pending_inc.old_blacklist.push_back(p->first);
      do_propose = true;
    }
  }


  // ---------------
#define SWAP_PRIMARIES_AT_START 0
#define SWAP_TIME 1
  if (SWAP_PRIMARIES_AT_START) {
    // For all PGs that have OSD 0 as the primary,
    // switch them to use the first replca
    ps_t numps = osdmap.get_pg_num();
    int minrep = 1; 
    int maxrep = MIN(g_conf.num_osd, g_conf.osd_max_rep);
    for (int pool=0; pool<1; pool++)
      for (int nrep = minrep; nrep <= maxrep; nrep++) { 
	for (ps_t ps = 0; ps < numps; ++ps) {
	  pg_t pgid = pg_t(pg_t::TYPE_REP, nrep, ps, pool, -1);
	  vector<int> osds;
	  osdmap.pg_to_osds(pgid, osds); 
	  if (osds[0] == 0) {
	    pending_inc.new_pg_swap_primary[pgid] = osds[1];
	    dout(3) << "Changing primary for PG " << pgid << " from " << osds[0] << " to "
		    << osds[1] << dendl;
	    do_propose = true;
    	  }
	}
      }
  }
  // ---------------

  if (do_propose)
    propose_pending();
}



void OSDMonitor::mark_all_down()
{
  assert(mon->is_leader());

  dout(7) << "mark_all_down" << dendl;

  set<int32_t> ls;
  osdmap.get_all_osds(ls);
  for (set<int32_t>::iterator it = ls.begin();
       it != ls.end();
       it++) {
    if (osdmap.is_down(*it)) continue;
    pending_inc.new_down[*it] = true;  // FIXME: am i sure it's clean? we need a proper osd shutdown sequence!
  }

  propose_pending();
}



bool OSDMonitor::preprocess_command(MMonCommand *m)
{
  int r = -1;
  bufferlist rdata;
  stringstream ss;

  if (m->cmd.size() > 1) {
    if (m->cmd[1] == "stat") {
      osdmap.print_summary(ss);
      r = 0;
    }
    else if (m->cmd[1] == "dump") {
      ss << "ok";
      r = 0;
      stringstream ds;
      osdmap.print(ds);
      rdata.append(ds);
    }
    else if (m->cmd[1] == "getmap") {
      osdmap.encode(rdata);
      ss << "got osdmap epoch " << osdmap.get_epoch();
      r = 0;
    }
    else if (m->cmd[1] == "getcrushmap") {
      osdmap.crush.encode(rdata);
      ss << "got crush map from osdmap epoch " << osdmap.get_epoch();
      r = 0;
    }
    else if (m->cmd[1] == "getmaxosd") {
      ss << "max_osd = " << osdmap.get_max_osd() << " in epoch " << osdmap.get_epoch();
      r = 0;
    }
    else if (m->cmd[1] == "injectargs" && m->cmd.size() == 4) {
      if (m->cmd[2] == "*") {
	for (int i=0; i<osdmap.get_max_osd(); i++)
	  if (osdmap.is_up(i))
	    mon->inject_args(osdmap.get_inst(i), m->cmd[3]);
	r = 0;
	ss << "ok bcast";
      } else {
	errno = 0;
	int who = strtol(m->cmd[2].c_str(), 0, 10);
	if (!errno && who >= 0 && osdmap.is_up(who)) {
	  mon->inject_args(osdmap.get_inst(who), m->cmd[3]);
	  r = 0;
	  ss << "ok";
	} else 
	  ss << "specify osd number or *";
      }
    }
    else if (m->cmd[1] == "scrub" && m->cmd.size() > 2) {
      if (m->cmd[2] == "*") {
	ss << "osds ";
	int c = 0;
	for (int i=0; i<osdmap.get_max_osd(); i++)
	  if (osdmap.is_up(i)) {
	    ss << (c++ ? ",":"") << i;
	    mon->messenger->send_message(new MOSDScrub(osdmap.get_fsid()),
					 osdmap.get_inst(i));
	  }	    
	r = 0;
	ss << " instructed to scrub";
      } else {
	long osd = strtol(m->cmd[2].c_str(), 0, 10);
	if (osdmap.is_up(osd)) {
	  mon->messenger->send_message(new MOSDScrub(osdmap.get_fsid()),
				       osdmap.get_inst(osd));
	  r = 0;
	  ss << "osd" << osd << " instructed to scrub";
	} else 
	  ss << "osd" << osd << " is not up";
      }
    }

  }
  if (r != -1) {
    string rs;
    getline(ss, rs);
    mon->reply_command(m, r, rs, rdata);
    return true;
  } else
    return false;
}

bool OSDMonitor::prepare_command(MMonCommand *m)
{
  stringstream ss;
  string rs;
  int err = -EINVAL;
  if (m->cmd.size() > 1) {
    if (m->cmd[1] == "setcrushmap") {
      dout(10) << "prepare_command setting new crush map" << dendl;
      pending_inc.crush = m->get_data();
      string rs = "set crush map";
      paxos->wait_for_commit(new Monitor::C_Command(mon, m, 0, rs));
      return true;
    }
    else if (m->cmd[1] == "setmap" && m->cmd.size() == 3) {
      OSDMap map;
      map.decode(m->get_data());
<<<<<<< HEAD
      epoch_t e = atoi(m->cmd[2].c_str());
      if (ceph_fsid_equal(&map.fsid, &mon->monmap->fsid)) {
	if (pending_inc.epoch == e) {
	  map.epoch = pending_inc.epoch;  // make sure epoch is correct
	  map.encode(pending_inc.fullmap);
	  string rs = "set osd map";
	  paxos->wait_for_commit(new Monitor::C_Command(mon, m, 0, rs));
	  return true;
	} else
	  ss << "next osdmap epoch " << pending_inc.epoch << " != " << e;
      } else
	  ss << "osdmap fsid " << map.fsid << " does not match monitor fsid " << mon->monmap->fsid;
=======
      if (ceph_fsid_compare(&map.fsid, &mon->monmap->fsid) == 0) {
	map.epoch = pending_inc.epoch;  // make sure epoch is correct
	map.encode(pending_inc.fullmap);
	string rs = "set osd map";
	paxos->wait_for_commit(new Monitor::C_Command(mon, m, 0, rs));
	return true;
      }
      ss << "osdmap fsid " << map.fsid << " does not match monitor fsid " << mon->monmap->fsid;
>>>>>>> 142e2f6e
      err = -EINVAL;
    }
    else if (m->cmd[1] == "setmaxosd" && m->cmd.size() > 2) {
      pending_inc.new_max_osd = atoi(m->cmd[2].c_str());
      ss << "set new max_osd = " << pending_inc.new_max_osd;
      getline(ss, rs);
      paxos->wait_for_commit(new Monitor::C_Command(mon, m, 0, rs));
      return true;
    }
    else if (m->cmd[1] == "setpgnum" && m->cmd.size() > 2) {
      int n = atoi(m->cmd[2].c_str());
      if (n <= osdmap.get_pg_num()) {
	ss << "specified pg_num " << n << " <= current " << osdmap.get_pg_num();
      } else if (!mon->pgmon()->pg_map.creating_pgs.empty()) {
	ss << "currently creating pgs, wait";
	err = -EAGAIN;
      } else {
	ss << "set new pg_num = " << n;
	pending_inc.new_pg_num = n;
	getline(ss, rs);
	paxos->wait_for_commit(new Monitor::C_Command(mon, m, 0, rs));
	return true;
      } 
    }
    else if (m->cmd[1] == "setpgpnum" && m->cmd.size() > 2) {
      int n = atoi(m->cmd[2].c_str());
      if (n <= osdmap.get_pgp_num()) {
	ss << "specified pgp_num " << n << " <= current " << osdmap.get_pgp_num();
      } else if (n > osdmap.get_pg_num()) {
	ss << "specified pgp_num " << n << " > pg_num " << osdmap.get_pg_num();
      } else if (!mon->pgmon()->pg_map.creating_pgs.empty()) {
	ss << "still creating pgs, wait";
	err = -EAGAIN;
      } else {
	ss << "set new pgp_num = " << n;
	pending_inc.new_pgp_num = n;
	getline(ss, rs);
	paxos->wait_for_commit(new Monitor::C_Command(mon, m, 0, rs));
	return true;
      }
    }
    else if (m->cmd[1] == "down" && m->cmd.size() == 3) {
      long osd = strtol(m->cmd[2].c_str(), 0, 10);
      if (osdmap.is_down(osd)) {
	ss << "osd" << osd << " is already down";
      } else if (!osdmap.exists(osd)) {
	ss << "osd" << osd << " does not exist";
      } else {
	pending_inc.new_down[osd] = false;
	ss << "marked down osd" << osd;
	getline(ss, rs);
	paxos->wait_for_commit(new Monitor::C_Command(mon, m, 0, rs));
	
	// send them the new map when it updates, so they know it
	waiting_for_map[osdmap.get_inst(osd)] = osdmap.get_epoch();

	return true;
      }
    }
    else if (m->cmd[1] == "out" && m->cmd.size() == 3) {
      long osd = strtol(m->cmd[2].c_str(), 0, 10);
      if (osdmap.is_out(osd)) {
	ss << "osd" << osd << " is already out";
      } else if (!osdmap.exists(osd)) {
	ss << "osd" << osd << " does not exist";
      } else {
	pending_inc.new_weight[osd] = CEPH_OSD_OUT;
	ss << "marked out osd" << osd;
	getline(ss, rs);
	paxos->wait_for_commit(new Monitor::C_Command(mon, m, 0, rs));
	return true;
      } 
    }
    else if (m->cmd[1] == "in" && m->cmd.size() == 3) {
      long osd = strtol(m->cmd[2].c_str(), 0, 10);
      if (osdmap.is_in(osd)) {
	ss << "osd" << osd << " is already in";
      } else if (!osdmap.exists(osd)) {
	ss << "osd" << osd << " does not exist";
      } else {
	pending_inc.new_weight[osd] = CEPH_OSD_IN;
	ss << "marked in osd" << osd;
	getline(ss, rs);
	paxos->wait_for_commit(new Monitor::C_Command(mon, m, 0, rs));
	return true;
      } 
    }
    else if (m->cmd[1] == "reweight" && m->cmd.size() == 4) {
      long osd = strtol(m->cmd[2].c_str(), 0, 10);
      float w = strtof(m->cmd[3].c_str(), 0);
      long ww = (int)((float)CEPH_OSD_IN*w);
      if (osdmap.exists(osd)) {
	pending_inc.new_weight[osd] = ww;
	ss << "reweighted osd" << osd << " to " << w << " (" << ios::hex << ww << ios::dec << ")";
	getline(ss, rs);
	paxos->wait_for_commit(new Monitor::C_Command(mon, m, 0, rs));
	return true;
      } 
    }
    else if (m->cmd[1] == "lost" && m->cmd.size() >= 3) {
      long osd = strtol(m->cmd[2].c_str(), 0, 10);
      if (m->cmd.size() < 4 ||
	  m->cmd[3] != "--yes-i-really-mean-it") {
	ss << "are you SURE?  this might mean real, permanent data loss.  pass --yes-i-really-mean-it if you really do.";
      }
      else if (!osdmap.exists(osd) || !osdmap.is_down(osd)) {
	ss << "osd" << osd << " is not down or doesn't exist";
      } else {
	epoch_t e = osdmap.get_info(osd).down_at;
	pending_inc.new_lost[osd] = e;
	ss << "marked osd lost in epoch " << e;
	getline(ss, rs);
	paxos->wait_for_commit(new Monitor::C_Command(mon, m, 0, rs));
	return true;
      }
    }
    else {
      ss << "unknown command " << m->cmd[1];
    }
  } else {
    ss << "no command?";
  }
  getline(ss, rs);
  mon->reply_command(m, err, rs);
  return false;
}

<|MERGE_RESOLUTION|>--- conflicted
+++ resolved
@@ -974,9 +974,8 @@
     else if (m->cmd[1] == "setmap" && m->cmd.size() == 3) {
       OSDMap map;
       map.decode(m->get_data());
-<<<<<<< HEAD
       epoch_t e = atoi(m->cmd[2].c_str());
-      if (ceph_fsid_equal(&map.fsid, &mon->monmap->fsid)) {
+      if (ceph_fsid_compare(&map.fsid, &mon->monmap->fsid) == 0) {
 	if (pending_inc.epoch == e) {
 	  map.epoch = pending_inc.epoch;  // make sure epoch is correct
 	  map.encode(pending_inc.fullmap);
@@ -987,16 +986,6 @@
 	  ss << "next osdmap epoch " << pending_inc.epoch << " != " << e;
       } else
 	  ss << "osdmap fsid " << map.fsid << " does not match monitor fsid " << mon->monmap->fsid;
-=======
-      if (ceph_fsid_compare(&map.fsid, &mon->monmap->fsid) == 0) {
-	map.epoch = pending_inc.epoch;  // make sure epoch is correct
-	map.encode(pending_inc.fullmap);
-	string rs = "set osd map";
-	paxos->wait_for_commit(new Monitor::C_Command(mon, m, 0, rs));
-	return true;
-      }
-      ss << "osdmap fsid " << map.fsid << " does not match monitor fsid " << mon->monmap->fsid;
->>>>>>> 142e2f6e
       err = -EINVAL;
     }
     else if (m->cmd[1] == "setmaxosd" && m->cmd.size() > 2) {
