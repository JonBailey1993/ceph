--- conflicted
+++ resolved
@@ -19,10 +19,10 @@
 #include <signal.h>
 #include <boost/scoped_ptr.hpp>
 
-#ifdef DARWIN
+#if defined(DARWIN) || defined(__FreeBSD__)
 #include <sys/param.h>
 #include <sys/mount.h>
-#endif // DARWIN
+#endif // DARWIN || __FreeBSD__
 
 #include "osd/PG.h"
 
@@ -100,21 +100,6 @@
 
 #include "common/errno.h"
 
-<<<<<<< HEAD
-=======
-#include <fstream>
-#include <iostream>
-#include <errno.h>
-#include <sys/stat.h>
-#include <signal.h>
-#include <boost/scoped_ptr.hpp>
-
-#if defined(DARWIN) || defined(__FreeBSD__)
-#include <sys/param.h>
-#include <sys/mount.h>
-#endif // DARWIN || __FreeBSD__
-
->>>>>>> aa5f697f
 #include "objclass/objclass.h"
 
 #include "include/assert.h"
