--- conflicted
+++ resolved
@@ -57,7 +57,6 @@
     if (strcmp(args[i],"--syn") == 0) {
       ++i;
 
-<<<<<<< HEAD
       if (strcmp(args[i], "mksnap") == 0) {
 	syn_modes.push_back(SYNCLIENT_MODE_MKSNAP);
 	syn_sargs.push_back(args[++i]); // path
@@ -67,14 +66,9 @@
 	syn_modes.push_back(SYNCLIENT_MODE_RMSNAP);
 	syn_sargs.push_back(args[++i]); // path
 	syn_sargs.push_back(args[++i]); // name
-      }
-
-      else if (strcmp(args[i],"writefile") == 0) {
-=======
-      if (strcmp(args[i],"rmfile") == 0) {
+      } else if (strcmp(args[i],"rmfile") == 0) {
         syn_modes.push_back( SYNCLIENT_MODE_RMFILE );
       } else if (strcmp(args[i],"writefile") == 0) {
->>>>>>> 1d5d9705
         syn_modes.push_back( SYNCLIENT_MODE_WRITEFILE );
         syn_iargs.push_back( atoi(args[++i]) );
         syn_iargs.push_back( atoi(args[++i]) );
